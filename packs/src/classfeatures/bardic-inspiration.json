{
  "_id": "hpLNiGq7y67d2EHA",
  "name": "Bardic Inspiration",
  "permission": {
    "default": 0
  },
  "type": "feat",
  "data": {
    "description": {
      "value": "<p>You can inspire others through stirring words or music. To do so, you use a bonus action on your turn to choose one creature other than yourself within 60 feet of you who can hear you. That creature gains one Bardic Inspiration die, a d6. Once within the next 10 minutes, the creature can roll the die and add the number rolled to one ability check, attack roll, or saving throw it makes. The creature can wait until after it rolls the d20 before deciding to use the Bardic Inspiration die, but must decide before the GM says whether the roll succeeds or fails. Once the Bardic Inspiration die is rolled, it is lost. A creature can have only one Bardic Inspiration die at a time.</p><p>You can use this feature a number of times equal to your Charisma modifier (a minimum of once).</p><p>You regain any expended uses when you finish a long rest.</p><p>Your Bardic Inspiration die changes when you reach certain levels in this class. The die becomes a d8 at 5th level, a d10 at 10th level, and a d12 at 15th level.</p><p><em>**Foundry note: Note the Other Formula is set to the base default of 1d6 and limited uses is set to the minimum of 1. Additionally, recovery is set to long rest (for levels before @Compendium[dnd5e.classfeatures.3VDZGs5Ug3hIE322]{Font of Inspiration} is gained). Please manually adjust as required.</em></p>",
      "chat": "",
      "unidentified": ""
    },
    "source": "PHB pg. 53",
    "activation": {
      "type": "bonus",
      "cost": 1,
      "condition": ""
    },
    "duration": {
      "value": 10,
      "units": "minute"
    },
    "target": {
      "value": 1,
      "units": "",
      "type": "creature"
    },
    "range": {
      "value": 60,
      "long": null,
      "units": "ft"
    },
    "uses": {
      "value": 1,
<<<<<<< HEAD
      "max": "@abilities.cha.mod",
      "per": "lr"
=======
      "max": "max(1, @abilities.cha.mod)",
      "per": "lr",
      "type": "lr"
>>>>>>> 6c125115
    },
    "consume": {
      "type": "",
      "target": "",
      "amount": null
    },
    "ability": "",
    "actionType": "util",
    "attackBonus": 0,
    "chatFlavor": "",
    "critical": {
      "threshold": null,
      "damage": ""
    },
    "damage": {
      "parts": [],
      "versatile": ""
    },
    "formula": "1d6",
    "save": {
      "ability": "",
      "dc": null,
      "scaling": "spell"
    },
    "requirements": "Bard 1",
    "recharge": {
      "value": null,
      "charged": false
    }
  },
  "flags": {},
  "img": "icons/skills/melee/unarmed-punch-fist.webp",
  "effects": []
}<|MERGE_RESOLUTION|>--- conflicted
+++ resolved
@@ -33,14 +33,8 @@
     },
     "uses": {
       "value": 1,
-<<<<<<< HEAD
-      "max": "@abilities.cha.mod",
+      "max": "max(1, @abilities.cha.mod)",
       "per": "lr"
-=======
-      "max": "max(1, @abilities.cha.mod)",
-      "per": "lr",
-      "type": "lr"
->>>>>>> 6c125115
     },
     "consume": {
       "type": "",
